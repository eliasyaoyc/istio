---
title: istio.mcp.v1alpha1
layout: protoc-gen-docs
generator: protoc-gen-docs
number_of_entries: 13
---
<p>This package defines the common, core types used by the Mesh Configuration Protocol.</p>

<h2 id="Services">Services</h2>
<h3 id="AggregatedMeshConfigService">AggregatedMeshConfigService</h3>
<section>
<p>The aggregated mesh configuration services allow a single
management server, via a single gRPC stream, to deliver all API
updates.</p>

<pre id="AggregatedMeshConfigService-StreamAggregatedResources"><code class="language-proto">rpc StreamAggregatedResources(MeshConfigRequest) returns (MeshConfigResponse)
</code></pre>
<p>StreamAggregatedResources provides the ability to carefully
sequence updates across multiple resource types. A single stream
is used with multiple independent MeshConfigRequest /
MeshConfigResponses sequences multiplexed via the type URL.</p>

<pre id="AggregatedMeshConfigService-IncrementalAggregatedResources"><code class="language-proto">rpc IncrementalAggregatedResources(IncrementalMeshConfigRequest) returns (IncrementalMeshConfigResponse)
</code></pre>
<p>IncrementalAggregatedResources provides the ability to incrementally
update the resources on the client. This supports the goal of
scalability of MCP resources.</p>

</section>
<h3 id="ResourceSink">ResourceSink</h3>
<section>
<p>Service where the source is the gRPC client. The source is responsible for
initiating connections and opening streams.</p>

<pre id="ResourceSink-EstablishResourceStream"><code class="language-proto">rpc EstablishResourceStream(Resources) returns (RequestResources)
</code></pre>
<p>The source, acting as gRPC client, establishes a new resource stream
with the sink. The sink sends RequestResources message to and
receives Resources messages from the source.</p>

</section>
<h3 id="ResourceSource">ResourceSource</h3>
<section>
<p>Service where the sink is the gRPC client. The sink is responsible for
initiating connections and opening streams.</p>

<pre id="ResourceSource-EstablishResourceStream"><code class="language-proto">rpc EstablishResourceStream(RequestResources) returns (Resources)
</code></pre>
<p>The sink, acting as gRPC client, establishes a new resource stream
with the source. The sink sends RequestResources message to
and receives Resources messages from the source.</p>

</section>
<h2 id="Types">Types</h2>
<h3 id="IncrementalMeshConfigRequest">IncrementalMeshConfigRequest</h3>
<section>
<p>IncrementalMeshConfigRequest are be sent in 2 situations:</p>

<ol>
<li><p>Initial message in a MCP bidirectional gRPC stream.</p></li>

<li><p>As a ACK or NACK response to a previous IncrementalMeshConfigResponse.
 In this case the response<em>nonce is set to the nonce value in the Response.
 ACK or NACK is determined by the absence or presence of error</em>detail.</p></li>
</ol>

<table class="message-fields">
<thead>
<tr>
<th>Field</th>
<th>Type</th>
<th>Description</th>
</tr>
</thead>
<tbody>
<tr id="IncrementalMeshConfigRequest-sink_node">
<td><code>sinkNode</code></td>
<td><code><a href="#SinkNode">SinkNode</a></code></td>
<td>
<p>The sink node making the request.</p>

</td>
</tr>
<tr id="IncrementalMeshConfigRequest-type_url">
<td><code>typeUrl</code></td>
<td><code>string</code></td>
<td>
<p>Type of the resource that is being requested, e.g.
&ldquo;type.googleapis.com/istio.io.networking.v1alpha3.VirtualService&rdquo;.</p>

</td>
</tr>
<tr id="IncrementalMeshConfigRequest-initial_resource_versions">
<td><code>initialResourceVersions</code></td>
<td><code>map&lt;string,&nbsp;string&gt;</code></td>
<td>
<p>When the IncrementalMeshConfigRequest is the first in a stream,
the initial<em>resource</em>versions must be populated. Otherwise,
initial<em>resource</em>versions must be omitted. The keys are the
resources names of the MCP resources known to the MCP client. The
values in the map are the associated resource level version info.</p>

</td>
</tr>
<tr id="IncrementalMeshConfigRequest-response_nonce">
<td><code>responseNonce</code></td>
<td><code>string</code></td>
<td>
<p>When the IncrementalMeshConfigRequest is a ACK or NACK message in response
to a previous IncrementalMeshConfigResponse, the response<em>nonce must be the
nonce in the IncrementalMeshConfigResponse.
Otherwise response</em>nonce must be omitted.</p>

</td>
</tr>
<tr id="IncrementalMeshConfigRequest-error_detail">
<td><code>errorDetail</code></td>
<td><code><a href="#google-rpc-Status">google.rpc.Status</a></code></td>
<td>
<p>This is populated when the previous IncrementalMeshConfigResponses
failed to update configuration. The <em>message</em> field in <em>error_details</em>
provides the client internal exception related to the failure.</p>

</td>
</tr>
</tbody>
</table>
</section>
<h3 id="IncrementalMeshConfigResponse">IncrementalMeshConfigResponse</h3>
<section>
<p>IncrementalMeshConfigResponses do not need to include a full
snapshot of the tracked resources. Instead they are a diff to the
state of a MCP client. Per resource versions allow servers and
clients to track state at the resource granularity. An MCP
incremental session is always in the context of a gRPC
bidirectional stream. This allows the MCP server to keep track of
the state of MCP clients connected to it.</p>

<p>In Incremental MCP the nonce field is required and used to pair
IncrementalMeshConfigResponse to an IncrementalMeshConfigRequest
ACK or NACK.  Optionally, a response message level
system<em>version</em>info is present for debugging purposes only.</p>

<table class="message-fields">
<thead>
<tr>
<th>Field</th>
<th>Type</th>
<th>Description</th>
</tr>
</thead>
<tbody>
<tr id="IncrementalMeshConfigResponse-system_version_info">
<td><code>systemVersionInfo</code></td>
<td><code>string</code></td>
<td>
<p>The version of the response data (used for debugging).</p>

</td>
</tr>
<tr id="IncrementalMeshConfigResponse-resources">
<td><code>resources</code></td>
<td><code><a href="#Resource">Resource[]</a></code></td>
<td>
<p>The response resources wrapped in the common MCP <em>Resource</em>
message. These are typed resources that match the type url in the
IncrementalMeshConfigRequest.</p>

</td>
</tr>
<tr id="IncrementalMeshConfigResponse-removed_resources">
<td><code>removedResources</code></td>
<td><code>string[]</code></td>
<td>
<p>Resources names of resources that have be deleted and to be
removed from the MCP Client.  Removed resources for missing
resources can be ignored.</p>

</td>
</tr>
<tr id="IncrementalMeshConfigResponse-nonce">
<td><code>nonce</code></td>
<td><code>string</code></td>
<td>
<p>The nonce provides a way for IncrementalMeshConfigRequests to
uniquely reference an IncrementalMeshConfigResponse. The nonce is
required.</p>

</td>
</tr>
</tbody>
</table>
</section>
<h3 id="MeshConfigRequest">MeshConfigRequest</h3>
<section>
<p>A MeshConfigRequest requests a set of versioned resources of the
same type for a given client.</p>

<table class="message-fields">
<thead>
<tr>
<th>Field</th>
<th>Type</th>
<th>Description</th>
</tr>
</thead>
<tbody>
<tr id="MeshConfigRequest-version_info">
<td><code>versionInfo</code></td>
<td><code>string</code></td>
<td>
<p>The version<em>info provided in the request messages will be the
version</em>info received with the most recent successfully processed
response or empty on the first request. It is expected that no
new request is sent after a response is received until the client
instance is ready to ACK/NACK the new configuration. ACK/NACK
takes place by returning the new API config version as applied or
the previous API config version respectively. Each type_url (see
below) has an independent version associated with it.</p>

</td>
</tr>
<tr id="MeshConfigRequest-sink_node">
<td><code>sinkNode</code></td>
<td><code><a href="#SinkNode">SinkNode</a></code></td>
<td>
<p>The sink node making the request.</p>

</td>
</tr>
<tr id="MeshConfigRequest-type_url">
<td><code>typeUrl</code></td>
<td><code>string</code></td>
<td>
<p>Type of the resource that is being requested, e.g.
&ldquo;type.googleapis.com/istio.io.networking.v1alpha3.VirtualService&rdquo;.</p>

</td>
</tr>
<tr id="MeshConfigRequest-response_nonce">
<td><code>responseNonce</code></td>
<td><code>string</code></td>
<td>
<p>The nonce corresponding to MeshConfigResponse being
ACK/NACKed. See above discussion on version_info and the
MeshConfigResponse nonce comment. This may be empty if no nonce is
available, e.g. at startup.</p>

</td>
</tr>
<tr id="MeshConfigRequest-error_detail">
<td><code>errorDetail</code></td>
<td><code><a href="#google-rpc-Status">google.rpc.Status</a></code></td>
<td>
<p>This is populated when the previous MeshConfigResponse failed to
update configuration. The <em>message</em> field in <em>error_details</em>
provides the client internal exception related to the failure. It
is only intended for consumption during manual debugging, the
string provided is not guaranteed to be stable across client
versions.</p>

</td>
</tr>
</tbody>
</table>
</section>
<h3 id="MeshConfigResponse">MeshConfigResponse</h3>
<section>
<p>A MeshConfigResponse delivers a set of versioned resources of the
same type in response to a MeshConfigRequest.</p>

<table class="message-fields">
<thead>
<tr>
<th>Field</th>
<th>Type</th>
<th>Description</th>
</tr>
</thead>
<tbody>
<tr id="MeshConfigResponse-version_info">
<td><code>versionInfo</code></td>
<td><code>string</code></td>
<td>
<p>The version of the response data.</p>

</td>
</tr>
<tr id="MeshConfigResponse-resources">
<td><code>resources</code></td>
<td><code><a href="#Resource">Resource[]</a></code></td>
<td>
<p>The response resources wrapped in the common MCP <em>Resource</em>
message.</p>

</td>
</tr>
<tr id="MeshConfigResponse-type_url">
<td><code>typeUrl</code></td>
<td><code>string</code></td>
<td>
<p>Type URL for resources wrapped in the provided resources(s). This
must be consistent with the type_url in the wrapper messages if
resources is non-empty.</p>

</td>
</tr>
<tr id="MeshConfigResponse-nonce">
<td><code>nonce</code></td>
<td><code>string</code></td>
<td>
<p>The nonce provides a way to explicitly ack a specific
MeshConfigResponse in a following MeshConfigRequest. Additional
messages may have been sent by client to the management server for
the previous version on the stream prior to this
MeshConfigResponse, that were unprocessed at response send
time. The nonce allows the management server to ignore any
further MeshConfigRequests for the previous version until a
MeshConfigRequest bearing the nonce.</p>

</td>
</tr>
</tbody>
</table>
</section>
<h3 id="Metadata">Metadata</h3>
<section>
<p>Metadata information that all resources within the Mesh Configuration Protocol must have.</p>

<table class="message-fields">
<thead>
<tr>
<th>Field</th>
<th>Type</th>
<th>Description</th>
</tr>
</thead>
<tbody>
<tr id="Metadata-name">
<td><code>name</code></td>
<td><code>string</code></td>
<td>
<p>Fully qualified name of the resource. Unique in context of a collection.</p>

<p>The fully qualified name consists of a directory and basename. The directory identifies
the resources location in a resource hierarchy. The basename identifies the specific
resource name within the context of that directory.</p>

<p>The directory and basename are composed of one or more segments. Segments must be
valid <a href="https://tools.ietf.org/html/rfc1123">DNS labels</a>. “/” is the delimiter between
segments</p>

<p>The rightmost segment is the basename. All segments to the
left of the basename form the directory. Segments moving towards the left
represent higher positions in the resource hierarchy, similar to reverse
DNS notation. e.g.</p>

<p>/<org>/<team>/<subteam>/<resource basename></p>

<p>An empty directory indicates a resource that is located at the root of the
hierarchy, e.g.</p>

<p>/<globally scoped resource></p>

<p>On Kubernetes the resource hierarchy is two-levels: namespaces and
cluster-scoped (i.e. global).</p>

<p>Namespace resources fully qualified name is of the form:</p>

<p>&rdquo;/<k8s namespace>/<k8s resource name>&ldquo;</p>

<p>Cluster scoped resources are located at the root of the hierarchy and are of the form:</p>

<p>&rdquo;/<k8s resource name>&ldquo;</p>

</td>
</tr>
<tr id="Metadata-create_time">
<td><code>createTime</code></td>
<td><code><a href="https://developers.google.com/protocol-buffers/docs/reference/google.protobuf#timestamp">google.protobuf.Timestamp</a></code></td>
<td>
<p>The creation timestamp of the resource.</p>

</td>
</tr>
<tr id="Metadata-version">
<td><code>version</code></td>
<td><code>string</code></td>
<td>
<p>Resource version. This is used to determine when resources change across
resource updates. It should be treated as opaque by consumers/sinks.</p>

</td>
</tr>
<tr id="Metadata-labels">
<td><code>labels</code></td>
<td><code>map&lt;string,&nbsp;string&gt;</code></td>
<td>
<p>Map of string keys and values that can be used to organize and categorize
resources within a collection.</p>

</td>
</tr>
<tr id="Metadata-annotations">
<td><code>annotations</code></td>
<td><code>map&lt;string,&nbsp;string&gt;</code></td>
<td>
<p>Map of string keys and values that can be used by source and sink to communicate
arbitrary metadata about this resource.</p>

</td>
</tr>
</tbody>
</table>
</section>
<h3 id="RequestResources">RequestResources</h3>
<section>
<p>A RequestResource can be sent in two situations:</p>

<p>Initial message in an MCP bidirectional change stream
as an ACK or NACK response to a previous Resources. In
this case the response<em>nonce is set to the nonce value
in the Resources. ACK/NACK is determined by the presence
of error</em>detail.</p>

<ul>
<li>ACK  (nonce!=&ldquo;&rdquo;,error_details==nil)</li>
<li>NACK (nonce!=&ldquo;&rdquo;,error_details!=nil)</li>
<li>New/Update request (nonce==&ldquo;&rdquo;,error_details ignored)</li>
</ul>

<table class="message-fields">
<thead>
<tr>
<th>Field</th>
<th>Type</th>
<th>Description</th>
</tr>
</thead>
<tbody>
<tr id="RequestResources-sink_node">
<td><code>sinkNode</code></td>
<td><code><a href="#SinkNode">SinkNode</a></code></td>
<td>
<p>The sink node making the request.</p>

</td>
</tr>
<tr id="RequestResources-collection">
<td><code>collection</code></td>
<td><code>string</code></td>
<td>
<p>Type of resource collection that is being requested, e.g.</p>

<p>istio/networking/v1alpha3/VirtualService
k8s/<apiVersion>/<kind></p>

</td>
</tr>
<tr id="RequestResources-initial_resource_versions">
<td><code>initialResourceVersions</code></td>
<td><code>map&lt;string,&nbsp;string&gt;</code></td>
<td>
<p>When the RequestResources is the first in a stream, the initial<em>resource</em>versions must
be populated. Otherwise, initial<em>resource</em>versions must be omitted. The keys are the
resources names of the MCP resources known to the MCP client. The values in the map
are the associated resource level version info.</p>

</td>
</tr>
<tr id="RequestResources-response_nonce">
<td><code>responseNonce</code></td>
<td><code>string</code></td>
<td>
<p>When the RequestResources is an ACK or NACK message in response to a previous RequestResources,
the response<em>nonce must be the nonce in the RequestResources. Otherwise response</em>nonce must
be omitted.</p>

</td>
</tr>
<tr id="RequestResources-error_detail">
<td><code>errorDetail</code></td>
<td><code><a href="#google-rpc-Status">google.rpc.Status</a></code></td>
<td>
<p>This is populated when the previously received resources could not be applied
The <em>message</em> field in <em>error_details</em> provides the source internal error
related to the failure.</p>

</td>
</tr>
<<<<<<< HEAD
=======
<tr id="RequestResources-incremental">
<td><code>incremental</code></td>
<td><code>bool</code></td>
<td>
<p>Request an incremental update for the specified collection. The source may choose to
honor this request or ignore and and provide a full-state update in the corresponding
<code>Resource</code> response.</p>

</td>
</tr>
>>>>>>> a2584b02
</tbody>
</table>
</section>
<h3 id="Resource">Resource</h3>
<section>
<p>Resource as transferred via the Mesh Configuration Protocol. Each
resource is made up of common metadata, and a type-specific resource payload.</p>

<table class="message-fields">
<thead>
<tr>
<th>Field</th>
<th>Type</th>
<th>Description</th>
</tr>
</thead>
<tbody>
<tr id="Resource-metadata">
<td><code>metadata</code></td>
<td><code><a href="#Metadata">Metadata</a></code></td>
<td>
<p>Common metadata describing the resource.</p>

</td>
</tr>
<tr id="Resource-body">
<td><code>body</code></td>
<td><code><a href="https://developers.google.com/protocol-buffers/docs/reference/google.protobuf#any">google.protobuf.Any</a></code></td>
<td>
<p>The primary payload for the resource.</p>

</td>
</tr>
</tbody>
</table>
</section>
<h3 id="Resources">Resources</h3>
<section>
<p>Resources do not need to include a full snapshot of the tracked
resources. Instead they are a diff to the state of a MCP client.
Per resource versions allow sources and sinks to track state at
the resource granularity. An MCP incremental session is always
in the context of a gRPC bidirectional stream. This allows the
MCP source to keep track of the state of MCP sink connected to
it.</p>

<p>In Incremental MCP the nonce field is required and used to pair
Resources to an RequestResources ACK or NACK.</p>

<table class="message-fields">
<thead>
<tr>
<th>Field</th>
<th>Type</th>
<th>Description</th>
</tr>
</thead>
<tbody>
<tr id="Resources-system_version_info">
<td><code>systemVersionInfo</code></td>
<td><code>string</code></td>
<td>
<p>The version of the response data (used for debugging).</p>

</td>
</tr>
<tr id="Resources-collection">
<td><code>collection</code></td>
<td><code>string</code></td>
<td>
<p>Type of resource collection that is being requested, e.g.</p>

<p>istio/networking/v1alpha3/VirtualService
k8s/<apiVersion>/<kind></p>

</td>
</tr>
<tr id="Resources-resources">
<td><code>resources</code></td>
<td><code><a href="#Resource">Resource[]</a></code></td>
<td>
<p>The response resources wrapped in the common MCP <em>Resource</em> message.
These are typed resources that match the type url in the
RequestResources message.</p>

<<<<<<< HEAD
=======
<p>When <code>incremental</code> is true, this contains an array of resources to add/update
for the specified collection. This modifies the existing collection at the sink</p>

<p>When <code>incremental</code> is false, this contains the full set of resources for the
specified collection. This replaces any previously delivered resources.</p>

>>>>>>> a2584b02
</td>
</tr>
<tr id="Resources-removed_resources">
<td><code>removedResources</code></td>
<td><code>string[]</code></td>
<td>
<p>Names of resources that have been deleted and to be
removed from the MCP sink node. Removed resources for missing
resources can be ignored.</p>

<<<<<<< HEAD
=======
<p>When <code>incremental</code> is true, this contains an array of resource names to remove
for the specified collection. This modifies the existing resource collection at
the sink.</p>

<p>When <code>incremental</code> is false, this field should be ignored.</p>

>>>>>>> a2584b02
</td>
</tr>
<tr id="Resources-nonce">
<td><code>nonce</code></td>
<td><code>string</code></td>
<td>
<p>Required. The nonce provides a way for RequestChange to uniquely
reference a RequestResources.</p>

</td>
</tr>
<<<<<<< HEAD
=======
<tr id="Resources-incremental">
<td><code>incremental</code></td>
<td><code>bool</code></td>
<td>
<p>This resource response is an incremental update. The source should only send
incremental updates if the sink requested them.</p>

</td>
</tr>
>>>>>>> a2584b02
</tbody>
</table>
</section>
<h3 id="SinkNode">SinkNode</h3>
<section>
<p>Identifies a specific MCP sink node instance. The node identifier is
presented to the resource source, which may use this identifier
to distinguish per sink configuration for serving. This
information is not authoritative. Authoritative identity should come
from the underlying transport layer (e.g. rpc credentials).</p>

<table class="message-fields">
<thead>
<tr>
<th>Field</th>
<th>Type</th>
<th>Description</th>
</tr>
</thead>
<tbody>
<tr id="SinkNode-id">
<td><code>id</code></td>
<td><code>string</code></td>
<td>
<p>An opaque identifier for the MCP node.</p>

</td>
</tr>
<tr id="SinkNode-annotations">
<td><code>annotations</code></td>
<td><code>map&lt;string,&nbsp;string&gt;</code></td>
<td>
<p>Opaque annotations extending the node identifier.</p>

</td>
</tr>
</tbody>
</table>
</section>
<h3 id="google-rpc-Status">google.rpc.Status</h3>
<section>
<p>The <code>Status</code> type defines a logical error model that is suitable for different
programming environments, including REST APIs and RPC APIs. It is used by
<a href="https://github.com/grpc">gRPC</a>. The error model is designed to be:</p>

<ul>
<li>Simple to use and understand for most users</li>
<li>Flexible enough to meet unexpected needs</li>
</ul>

<h4 id="overview">Overview</h4>

<p>The <code>Status</code> message contains three pieces of data: error code, error message,
and error details. The error code should be an enum value of
<em>google.rpc.Code</em>, but it may accept additional error codes if needed.  The
error message should be a developer-facing English message that helps
developers <em>understand</em> and <em>resolve</em> the error. If a localized user-facing
error message is needed, put the localized message in the error details or
localize it in the client. The optional error details may contain arbitrary
information about the error. There is a predefined set of error detail types
in the package <code>google.rpc</code> that can be used for common error conditions.</p>

<h4 id="language-mapping">Language mapping</h4>

<p>The <code>Status</code> message is the logical representation of the error model, but it
is not necessarily the actual wire format. When the <code>Status</code> message is
exposed in different client libraries and different wire protocols, it can be
mapped differently. For example, it will likely be mapped to some exceptions
in Java, but more likely mapped to some error codes in C.</p>

<h4 id="other-uses">Other uses</h4>

<p>The error model and the <code>Status</code> message can be used in a variety of
environments, either with or without APIs, to provide a
consistent developer experience across different environments.</p>

<p>Example uses of this error model include:</p>

<ul>
<li><p>Partial errors. If a service needs to return partial errors to the client,
it may embed the <code>Status</code> in the normal response to indicate the partial
errors.</p></li>

<li><p>Workflow errors. A typical workflow has multiple steps. Each step may
have a <code>Status</code> message for error reporting.</p></li>

<li><p>Batch operations. If a client uses batch request and batch response, the
<code>Status</code> message should be used directly inside batch response, one for
each error sub-response.</p></li>

<li><p>Asynchronous operations. If an API call embeds asynchronous operation
results in its response, the status of those operations should be
represented directly using the <code>Status</code> message.</p></li>

<li><p>Logging. If some API errors are stored in logs, the message <code>Status</code> could
be used directly after any stripping needed for security/privacy reasons.</p></li>
</ul>

<table class="message-fields">
<thead>
<tr>
<th>Field</th>
<th>Type</th>
<th>Description</th>
</tr>
</thead>
<tbody>
<tr id="google-rpc-Status-code">
<td><code>code</code></td>
<td><code>int32</code></td>
<td>
<p>The status code, which should be an enum value of <em>google.rpc.Code</em>.</p>

</td>
</tr>
<tr id="google-rpc-Status-message">
<td><code>message</code></td>
<td><code>string</code></td>
<td>
<p>A developer-facing error message, which should be in English. Any
user-facing error message should be localized and sent in the
<a href="#google-rpc-Status-details">google.rpc.Status.details</a> field, or localized by the client.</p>

</td>
</tr>
<tr id="google-rpc-Status-details">
<td><code>details</code></td>
<td><code><a href="https://developers.google.com/protocol-buffers/docs/reference/google.protobuf#any">google.protobuf.Any[]</a></code></td>
<td>
<p>A list of messages that carry the error details.  There is a common set of
message types for APIs to use.</p>

</td>
</tr>
</tbody>
</table>
</section><|MERGE_RESOLUTION|>--- conflicted
+++ resolved
@@ -488,8 +488,6 @@
 
 </td>
 </tr>
-<<<<<<< HEAD
-=======
 <tr id="RequestResources-incremental">
 <td><code>incremental</code></td>
 <td><code>bool</code></td>
@@ -500,7 +498,6 @@
 
 </td>
 </tr>
->>>>>>> a2584b02
 </tbody>
 </table>
 </section>
@@ -586,15 +583,12 @@
 These are typed resources that match the type url in the
 RequestResources message.</p>
 
-<<<<<<< HEAD
-=======
 <p>When <code>incremental</code> is true, this contains an array of resources to add/update
 for the specified collection. This modifies the existing collection at the sink</p>
 
 <p>When <code>incremental</code> is false, this contains the full set of resources for the
 specified collection. This replaces any previously delivered resources.</p>
 
->>>>>>> a2584b02
 </td>
 </tr>
 <tr id="Resources-removed_resources">
@@ -605,15 +599,12 @@
 removed from the MCP sink node. Removed resources for missing
 resources can be ignored.</p>
 
-<<<<<<< HEAD
-=======
 <p>When <code>incremental</code> is true, this contains an array of resource names to remove
 for the specified collection. This modifies the existing resource collection at
 the sink.</p>
 
 <p>When <code>incremental</code> is false, this field should be ignored.</p>
 
->>>>>>> a2584b02
 </td>
 </tr>
 <tr id="Resources-nonce">
@@ -625,8 +616,6 @@
 
 </td>
 </tr>
-<<<<<<< HEAD
-=======
 <tr id="Resources-incremental">
 <td><code>incremental</code></td>
 <td><code>bool</code></td>
@@ -636,7 +625,6 @@
 
 </td>
 </tr>
->>>>>>> a2584b02
 </tbody>
 </table>
 </section>
